--- conflicted
+++ resolved
@@ -4,8 +4,4 @@
 # memory_limit="$2"
 shift 2
 
-<<<<<<< HEAD
-exec gcc -DNDEBUG -DDOMJUDGE -std=c17 -Wall -O2 -static -pipe -o "$destination" "$@"
-=======
-exec gcc -DNDEBUG -DDOMJUDGE -std=c17 -Wall -O2 -static -pipe -o "$destination" "$@" -lm
->>>>>>> ac3fbd60
+exec gcc -DNDEBUG -DDOMJUDGE -std=c17 -Wall -O2 -static -pipe -o "$destination" "$@" -lm