from setuptools import setup

setup(
    name="PyDOMjudge",
    version='0.1.0',
    author="Tobias Meggendorfer",
    author_email="tobias@meggendorfer",
    packages=[
        "pyjudge",
        "pyjudge.action",
        "pyjudge.data",
        "pyjudge.model",
        "pyjudge.repository",
        "pyjudge.scripts"
    ],
    entry_points={
        "console_scripts": [
<<<<<<< HEAD
            "judge_upload=pyjudge.scripts.upload:main",
            "judge_export=pyjudge.scripts.export:main",
            "find_problem=pyjudge.scripts.find_problem:main",
            "check_problem=pyjudge.scripts.check:main",
            "generate_seed=pyjudge.scripts.generate_seed:main",
            "get_statements=pyjudge.scripts.get_statements:main",
=======
            "dt_judge_upload=pyjudge.scripts.upload:main",
            "dt_judge_export=pyjudge.scripts.export:main",
            "dt_find=pyjudge.scripts.find_problem:main",
            "dt_check=pyjudge.scripts.check:main",
            "dt_generate_seed=pyjudge.scripts.generate_seed:main",
>>>>>>> 44740488
        ],
    },
    include_package_data=True,
    license="GPLv3",
    install_requires=[
        "mysql-connector-python>=8.0",
        "PyYAML>=6.0",
        "Pillow>=9.0",
        "dateutils>=0.6",
        "problemtools",
    ],
    description="A library to ease interaction with DOMjudge",
)<|MERGE_RESOLUTION|>--- conflicted
+++ resolved
@@ -2,7 +2,7 @@
 
 setup(
     name="PyDOMjudge",
-    version='0.1.0',
+    version="0.1.0",
     author="Tobias Meggendorfer",
     author_email="tobias@meggendorfer",
     packages=[
@@ -11,24 +11,16 @@
         "pyjudge.data",
         "pyjudge.model",
         "pyjudge.repository",
-        "pyjudge.scripts"
+        "pyjudge.scripts",
     ],
     entry_points={
         "console_scripts": [
-<<<<<<< HEAD
-            "judge_upload=pyjudge.scripts.upload:main",
-            "judge_export=pyjudge.scripts.export:main",
-            "find_problem=pyjudge.scripts.find_problem:main",
-            "check_problem=pyjudge.scripts.check:main",
-            "generate_seed=pyjudge.scripts.generate_seed:main",
-            "get_statements=pyjudge.scripts.get_statements:main",
-=======
             "dt_judge_upload=pyjudge.scripts.upload:main",
             "dt_judge_export=pyjudge.scripts.export:main",
-            "dt_find=pyjudge.scripts.find_problem:main",
-            "dt_check=pyjudge.scripts.check:main",
+            "dt_kattis_find=pyjudge.scripts.find_problem:main",
+            "dt_kattis_check=pyjudge.scripts.check:main",
+            "dt_kattis_get=pyjudge.scripts.get_statements:main",
             "dt_generate_seed=pyjudge.scripts.generate_seed:main",
->>>>>>> 44740488
         ],
     },
     include_package_data=True,
