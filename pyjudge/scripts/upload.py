--- conflicted
+++ resolved
@@ -1,12 +1,7 @@
-<<<<<<< HEAD
 # NOTE It seems to be important to import mysql.connector before many other imports, since these may load the wrong
 # version of libcrypt, see https://bugs.mysql.com/bug.php?id=97220
-import mysql.connector
 from mysql.connector.cursor import MySQLCursor
-#
-
-=======
->>>>>>> b13c5286
+
 import argparse
 import dataclasses
 import datetime
@@ -24,8 +19,6 @@
 from pyjudge.model.settings import JudgeInstance
 from pyjudge.repository.kattis import Repository, RepositoryProblem, JurySubmission
 from pyjudge.scripts.db import Database
-
-from mysql.connector.cursor import MySQLCursor
 
 
 @dataclasses.dataclass
@@ -87,31 +80,19 @@
             logging.info("Skipping problem verification")
 
     with config.database as connection:
-<<<<<<< HEAD
         with connection.transaction_cursor(isolation_level='SERIALIZABLE', prepared_cursor=True) as cursor:
-=======
-        with connection.transaction_cursor(prepared_cursor=True) as cursor:
->>>>>>> b13c5286
             contest_id = update.create_or_update_contest(cursor, contest, force=force)
 
         if update_problems:
             problem_ids: Dict[Problem, int] = {}
             for contest_problem in contest.problems:
-<<<<<<< HEAD
                 with connection.transaction_cursor(isolation_level='SERIALIZABLE', prepared_cursor=True) as cursor:
-=======
-                with connection.transaction_cursor(prepared_cursor=True) as cursor:
->>>>>>> b13c5286
                     problem_ids[contest_problem.problem] = \
                         update.create_or_update_problem_data(cursor, config.judge, contest_problem.problem)
                     if update_test_cases:
                         update.create_or_update_problem_testcases(cursor, contest_problem.problem)
 
-<<<<<<< HEAD
             with connection.transaction_cursor(isolation_level='SERIALIZABLE', prepared_cursor=True) as cursor:
-=======
-            with connection.transaction_cursor(prepared_cursor=True) as cursor:
->>>>>>> b13c5286
                 update.create_or_update_contest_problems(cursor, contest, contest_id, problem_ids)
 
         if update_submissions:
